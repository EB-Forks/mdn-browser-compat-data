--- conflicted
+++ resolved
@@ -12,11 +12,6 @@
               "version_added": "15",
               "alternative_name": "browser_specific_settings"
             },
-<<<<<<< HEAD
-            "firefox_ios": {
-              "version_added": false
-            },
-=======
             "firefox": [
               {
                 "version_added": "48"
@@ -35,7 +30,9 @@
                 "alternative_name": "browser_specific_settings"
               }
             ],
->>>>>>> 367a1bfa
+            "firefox_ios": {
+              "version_added": false
+            },
             "opera": {
               "version_added": false
             }
