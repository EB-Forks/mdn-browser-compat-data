--- conflicted
+++ resolved
@@ -107,26 +107,19 @@
         },
         "7.4": {
           "release_date": "2018-09-12",
-<<<<<<< HEAD
-          "status": "current",
+          "status": "retired",
           "engine": "Blink",
           "engine_version": "59"
         },
         "8.2": {
-          "status": "beta",
+          "release_date": "2018-12-21",
+          "status": "retired",
           "engine": "Blink",
           "engine_version": "63"
-=======
-          "status": "retired"
-        },
-        "8.2": {
-          "release_date": "2018-12-21",
-          "status": "retired"
         },
         "9.2": {
           "release_date": "2019-04-02",
           "status": "current"
->>>>>>> d3f74961
         }
       }
     }
