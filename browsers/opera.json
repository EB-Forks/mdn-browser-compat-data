--- conflicted
+++ resolved
@@ -489,44 +489,33 @@
           "engine_version": "70"
         },
         "58": {
-<<<<<<< HEAD
-          "status": "beta",
-          "engine": "Blink",
-          "engine_version": "71"
-        },
-        "59": {
-          "status": "nightly",
-          "engine": "Blink",
-          "engine_version": "72"
-        },
-        "60": {
-          "status": "planned",
-          "engine": "Blink",
-          "engine_version": "73"
-        },
-        "61": {
-          "status": "planned",
-          "engine": "Blink",
-          "engine_version": "74"
-=======
           "release_date": "2019-01-23",
           "release_notes": "https://dev.opera.com/blog/opera-58/",
-          "status": "retired"
+          "status": "retired",
+          "engine": "Blink",
+          "engine_version": "71"
         },
         "59": {
-          "status": "retired"
+          "status": "retired",
+          "engine": "Blink",
+          "engine_version": "72"
         },
         "60": {
           "release_date": "2019-04-09",
           "release_notes": "https://blogs.opera.com/desktop/2019/04/opera-60-reborn-3-web-3-0-vpn-ad-blocker/",
-          "status": "current"
+          "status": "current",
+          "engine": "Blink",
+          "engine_version": "73"
         },
         "61": {
-          "status": "beta"
+          "status": "beta",
+          "engine": "Blink",
+          "engine_version": "74"
         },
         "62": {
-          "status": "nightly"
->>>>>>> 1af50ade
+          "status": "nightly",
+          "engine": "Blink",
+          "engine_version": "75"
         }
       }
     }
