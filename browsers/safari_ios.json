--- conflicted
+++ resolved
@@ -145,23 +145,15 @@
         "12": {
           "release_date": "2018-09-17",
           "release_notes": "https://developer.apple.com/documentation/safari_release_notes/safari_12_release_notes",
-<<<<<<< HEAD
-          "status": "current",
+          "status": "retired",
           "engine": "WebKit",
           "engine_version": "605.1"
         },
         "12.2": {
           "release_notes": "https://developer.apple.com/documentation/safari_release_notes/safari_12_1_release_notes",
-          "status": "beta",
+          "status": "current",
           "engine": "WebKit",
           "engine_version": "605.1"
-=======
-          "status": "retired"
-        },
-        "12.2": {
-          "release_notes": "https://developer.apple.com/documentation/safari_release_notes/safari_12_1_release_notes",
-          "status": "current"
->>>>>>> 984d212a
         }
       }
     }
