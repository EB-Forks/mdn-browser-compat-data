--- conflicted
+++ resolved
@@ -452,8 +452,61 @@
             "chrome_android": {
               "version_added": false
             },
-<<<<<<< HEAD
+            "edge": {
+              "version_added": false
+            },
+            "edge_mobile": {
+              "version_added": false
+            },
+            "firefox": {
+              "version_added": false
+            },
+            "firefox_android": {
+              "version_added": false
+            },
+            "ie": {
+              "version_added": false
+            },
+            "opera": {
+              "version_added": false
+            },
+            "opera_android": {
+              "version_added": false
+            },
+            "safari": {
+              "version_added": false
+            },
+            "safari_ios": {
+              "version_added": false
+            },
+            "samsunginternet_android": {
+              "version_added": false
+            },
+            "webview_android": {
+              "version_added": false
+            }
+          },
+          "status": {
+            "experimental": true,
+            "standard_track": false,
+            "deprecated": false
+          }
+        }
+      },
+      "pushManager": {
+        "__compat": {
+          "mdn_url": "https://developer.mozilla.org/docs/Web/API/ServiceWorkerRegistration/pushManager",
+          "support": {
+            "chrome": {
+              "version_added": "40"
+            },
+            "chrome_android": {
+              "version_added": "40"
+            },
             "edge": [
+              {
+                "version_added": "17"
+              },
               {
                 "version_added": "16",
                 "flags": [
@@ -462,18 +515,10 @@
                     "name": "Enable service workers"
                   }
                 ]
-              },
-              {
-                "version_added": "17"
               }
             ],
-=======
-            "edge": {
-              "version_added": false
-            },
->>>>>>> 4224c350
-            "edge_mobile": {
-              "version_added": false
+            "edge_mobile": {
+              "version_added": null
             },
             "firefox": {
               "version_added": "44",
@@ -486,19 +531,19 @@
               "version_added": false
             },
             "opera": {
-              "version_added": false
-            },
-            "opera_android": {
-              "version_added": false
-            },
-            "safari": {
-              "version_added": false
-            },
-            "safari_ios": {
-              "version_added": false
-            },
-            "samsunginternet_android": {
-              "version_added": false
+              "version_added": "27"
+            },
+            "opera_android": {
+              "version_added": "27"
+            },
+            "safari": {
+              "version_added": "11.1"
+            },
+            "safari_ios": {
+              "version_added": "11.1"
+            },
+            "samsunginternet_android": {
+              "version_added": "4.0"
             },
             "webview_android": {
               "version_added": false
@@ -506,14 +551,14 @@
           },
           "status": {
             "experimental": true,
-            "standard_track": false,
-            "deprecated": false
-          }
-        }
-      },
-      "pushManager": {
-        "__compat": {
-          "mdn_url": "https://developer.mozilla.org/docs/Web/API/ServiceWorkerRegistration/pushManager",
+            "standard_track": true,
+            "deprecated": false
+          }
+        }
+      },
+      "scope": {
+        "__compat": {
+          "mdn_url": "https://developer.mozilla.org/docs/Web/API/ServiceWorkerRegistration/scope",
           "support": {
             "chrome": {
               "version_added": "40"
@@ -558,13 +603,13 @@
               "version_added": "11.1"
             },
             "safari_ios": {
-              "version_added": "11.1"
+              "version_added": false
             },
             "samsunginternet_android": {
               "version_added": "4.0"
             },
             "webview_android": {
-              "version_added": false
+              "version_added": "40"
             }
           },
           "status": {
@@ -574,9 +619,9 @@
           }
         }
       },
-      "scope": {
-        "__compat": {
-          "mdn_url": "https://developer.mozilla.org/docs/Web/API/ServiceWorkerRegistration/scope",
+      "showNotification": {
+        "__compat": {
+          "mdn_url": "https://developer.mozilla.org/docs/Web/API/ServiceWorkerRegistration/showNotification",
           "support": {
             "chrome": {
               "version_added": "40"
@@ -602,23 +647,23 @@
               "version_added": null
             },
             "firefox": {
-              "version_added": "44",
+              "version_added": "46",
               "notes": "Service workers (and Push) have been disabled in the Firefox 45 and 52 Extended Support Releases (ESR)."
             },
             "firefox_android": {
-              "version_added": "44"
-            },
-            "ie": {
-              "version_added": false
-            },
-            "opera": {
-              "version_added": "27"
-            },
-            "opera_android": {
-              "version_added": "27"
-            },
-            "safari": {
-              "version_added": "11.1"
+              "version_added": "46"
+            },
+            "ie": {
+              "version_added": false
+            },
+            "opera": {
+              "version_added": "27"
+            },
+            "opera_android": {
+              "version_added": "27"
+            },
+            "safari": {
+              "version_added": false
             },
             "safari_ios": {
               "version_added": false
@@ -627,7 +672,7 @@
               "version_added": "4.0"
             },
             "webview_android": {
-              "version_added": "40"
+              "version_added": false
             }
           },
           "status": {
@@ -635,11 +680,419 @@
             "standard_track": true,
             "deprecated": false
           }
-        }
-      },
-      "showNotification": {
-        "__compat": {
-          "mdn_url": "https://developer.mozilla.org/docs/Web/API/ServiceWorkerRegistration/showNotification",
+        },
+        "actions": {
+          "__compat": {
+            "mdn_url": "https://developer.mozilla.org/docs/Web/API/ServiceWorkerRegistration/showNotification",
+            "support": {
+              "chrome": {
+                "version_added": "45"
+              },
+              "chrome_android": {
+                "version_added": "45"
+              },
+              "edge": {
+                "version_added": null
+              },
+              "edge_mobile": {
+                "version_added": null
+              },
+              "firefox": {
+                "version_added": false
+              },
+              "firefox_android": {
+                "version_added": false
+              },
+              "ie": {
+                "version_added": false
+              },
+              "opera": {
+                "version_added": "32"
+              },
+              "opera_android": {
+                "version_added": "32"
+              },
+              "safari": {
+                "version_added": false
+              },
+              "safari_ios": {
+                "version_added": false
+              },
+              "samsunginternet_android": {
+                "version_added": "5.0"
+              },
+              "webview_android": {
+                "version_added": "45"
+              }
+            },
+            "status": {
+              "experimental": true,
+              "standard_track": true,
+              "deprecated": false
+            }
+          }
+        },
+        "badge": {
+          "__compat": {
+            "mdn_url": "https://developer.mozilla.org/docs/Web/API/ServiceWorkerRegistration/showNotification",
+            "support": {
+              "chrome": {
+                "version_added": "53"
+              },
+              "chrome_android": {
+                "version_added": "53"
+              },
+              "edge": {
+                "version_added": null
+              },
+              "edge_mobile": {
+                "version_added": null
+              },
+              "firefox": {
+                "version_added": false
+              },
+              "firefox_android": {
+                "version_added": false
+              },
+              "ie": {
+                "version_added": false
+              },
+              "opera": {
+                "version_added": "39"
+              },
+              "opera_android": {
+                "version_added": "39"
+              },
+              "safari": {
+                "version_added": false
+              },
+              "safari_ios": {
+                "version_added": false
+              },
+              "samsunginternet_android": {
+                "version_added": "6.0"
+              },
+              "webview_android": {
+                "version_added": "53"
+              }
+            },
+            "status": {
+              "experimental": true,
+              "standard_track": true,
+              "deprecated": false
+            }
+          }
+        },
+        "data": {
+          "__compat": {
+            "mdn_url": "https://developer.mozilla.org/docs/Web/API/ServiceWorkerRegistration/showNotification",
+            "support": {
+              "chrome": {
+                "version_added": "44"
+              },
+              "chrome_android": {
+                "version_added": "44"
+              },
+              "edge": {
+                "version_added": null
+              },
+              "edge_mobile": {
+                "version_added": null
+              },
+              "firefox": {
+                "version_added": false
+              },
+              "firefox_android": {
+                "version_added": false
+              },
+              "ie": {
+                "version_added": false
+              },
+              "opera": {
+                "version_added": "31"
+              },
+              "opera_android": {
+                "version_added": "31"
+              },
+              "safari": {
+                "version_added": false
+              },
+              "safari_ios": {
+                "version_added": false
+              },
+              "samsunginternet_android": {
+                "version_added": "4.0"
+              },
+              "webview_android": {
+                "version_added": "44"
+              }
+            },
+            "status": {
+              "experimental": true,
+              "standard_track": true,
+              "deprecated": false
+            }
+          }
+        },
+        "image": {
+          "__compat": {
+            "mdn_url": "https://developer.mozilla.org/docs/Web/API/ServiceWorkerRegistration/showNotification",
+            "support": {
+              "chrome": {
+                "version_added": "56"
+              },
+              "chrome_android": {
+                "version_added": "56"
+              },
+              "edge": {
+                "version_added": null
+              },
+              "edge_mobile": {
+                "version_added": null
+              },
+              "firefox": {
+                "version_added": false
+              },
+              "firefox_android": {
+                "version_added": false
+              },
+              "ie": {
+                "version_added": false
+              },
+              "opera": {
+                "version_added": "43"
+              },
+              "opera_android": {
+                "version_added": "43"
+              },
+              "safari": {
+                "version_added": false
+              },
+              "safari_ios": {
+                "version_added": false
+              },
+              "samsunginternet_android": {
+                "version_added": "6.0"
+              },
+              "webview_android": {
+                "version_added": "56"
+              }
+            },
+            "status": {
+              "experimental": true,
+              "standard_track": true,
+              "deprecated": false
+            }
+          }
+        },
+        "renotify": {
+          "__compat": {
+            "mdn_url": "https://developer.mozilla.org/docs/Web/API/ServiceWorkerRegistration/showNotification",
+            "support": {
+              "chrome": {
+                "version_added": "50"
+              },
+              "chrome_android": {
+                "version_added": "50"
+              },
+              "edge": {
+                "version_added": null
+              },
+              "edge_mobile": {
+                "version_added": null
+              },
+              "firefox": {
+                "version_added": false
+              },
+              "firefox_android": {
+                "version_added": false
+              },
+              "ie": {
+                "version_added": false
+              },
+              "opera": {
+                "version_added": "37"
+              },
+              "opera_android": {
+                "version_added": "37"
+              },
+              "safari": {
+                "version_added": false
+              },
+              "safari_ios": {
+                "version_added": false
+              },
+              "samsunginternet_android": {
+                "version_added": "5.0"
+              },
+              "webview_android": {
+                "version_added": "50"
+              }
+            },
+            "status": {
+              "experimental": true,
+              "standard_track": true,
+              "deprecated": false
+            }
+          }
+        },
+        "requireInteraction": {
+          "__compat": {
+            "mdn_url": "https://developer.mozilla.org/docs/Web/API/ServiceWorkerRegistration/showNotification",
+            "support": {
+              "chrome": {
+                "version_added": "47"
+              },
+              "chrome_android": {
+                "version_added": "47"
+              },
+              "edge": {
+                "version_added": null
+              },
+              "edge_mobile": {
+                "version_added": null
+              },
+              "firefox": {
+                "version_added": false
+              },
+              "firefox_android": {
+                "version_added": false
+              },
+              "ie": {
+                "version_added": false
+              },
+              "opera": {
+                "version_added": "34"
+              },
+              "opera_android": {
+                "version_added": "34"
+              },
+              "safari": {
+                "version_added": false
+              },
+              "safari_ios": {
+                "version_added": false
+              },
+              "samsunginternet_android": {
+                "version_added": "5.0"
+              },
+              "webview_android": {
+                "version_added": "47"
+              }
+            },
+            "status": {
+              "experimental": true,
+              "standard_track": true,
+              "deprecated": false
+            }
+          }
+        },
+        "vibrate": {
+          "__compat": {
+            "mdn_url": "https://developer.mozilla.org/docs/Web/API/ServiceWorkerRegistration/showNotification",
+            "support": {
+              "chrome": {
+                "version_added": "45"
+              },
+              "chrome_android": {
+                "version_added": "45"
+              },
+              "edge": {
+                "version_added": null
+              },
+              "edge_mobile": {
+                "version_added": null
+              },
+              "firefox": {
+                "version_added": false
+              },
+              "firefox_android": {
+                "version_added": false
+              },
+              "ie": {
+                "version_added": false
+              },
+              "opera": {
+                "version_added": "32"
+              },
+              "opera_android": {
+                "version_added": "32"
+              },
+              "safari": {
+                "version_added": false
+              },
+              "safari_ios": {
+                "version_added": false
+              },
+              "samsunginternet_android": {
+                "version_added": "5.0"
+              },
+              "webview_android": {
+                "version_added": "45"
+              }
+            },
+            "status": {
+              "experimental": true,
+              "standard_track": true,
+              "deprecated": false
+            }
+          }
+        }
+      },
+      "sync": {
+        "__compat": {
+          "mdn_url": "https://developer.mozilla.org/docs/Web/API/ServiceWorkerRegistration/sync",
+          "support": {
+            "chrome": {
+              "version_added": "49"
+            },
+            "chrome_android": {
+              "version_added": "49"
+            },
+            "edge": {
+              "version_added": null
+            },
+            "edge_mobile": {
+              "version_added": null
+            },
+            "firefox": {
+              "version_added": false
+            },
+            "firefox_android": {
+              "version_added": false
+            },
+            "ie": {
+              "version_added": false
+            },
+            "opera": {
+              "version_added": "36"
+            },
+            "opera_android": {
+              "version_added": "36"
+            },
+            "safari": {
+              "version_added": false
+            },
+            "safari_ios": {
+              "version_added": false
+            },
+            "samsunginternet_android": {
+              "version_added": "4.0"
+            },
+            "webview_android": {
+              "version_added": "49"
+            }
+          },
+          "status": {
+            "experimental": true,
+            "standard_track": true,
+            "deprecated": false
+          }
+        }
+      },
+      "unregister": {
+        "__compat": {
+          "mdn_url": "https://developer.mozilla.org/docs/Web/API/ServiceWorkerRegistration/unregister",
           "support": {
             "chrome": {
               "version_added": "40"
@@ -665,32 +1118,32 @@
               "version_added": null
             },
             "firefox": {
-              "version_added": "46",
+              "version_added": "44",
               "notes": "Service workers (and Push) have been disabled in the Firefox 45 and 52 Extended Support Releases (ESR)."
             },
             "firefox_android": {
-              "version_added": "46"
-            },
-            "ie": {
-              "version_added": false
-            },
-            "opera": {
-              "version_added": "27"
-            },
-            "opera_android": {
-              "version_added": "27"
-            },
-            "safari": {
-              "version_added": false
-            },
-            "safari_ios": {
-              "version_added": false
+              "version_added": "44"
+            },
+            "ie": {
+              "version_added": false
+            },
+            "opera": {
+              "version_added": "27"
+            },
+            "opera_android": {
+              "version_added": "27"
+            },
+            "safari": {
+              "version_added": "11.1"
+            },
+            "safari_ios": {
+              "version_added": "11.1"
             },
             "samsunginternet_android": {
               "version_added": "4.0"
             },
             "webview_android": {
-              "version_added": false
+              "version_added": "40"
             }
           },
           "status": {
@@ -698,425 +1151,25 @@
             "standard_track": true,
             "deprecated": false
           }
-        },
-        "actions": {
-          "__compat": {
-            "mdn_url": "https://developer.mozilla.org/docs/Web/API/ServiceWorkerRegistration/showNotification",
-            "support": {
-              "chrome": {
-                "version_added": "45"
-              },
-              "chrome_android": {
-                "version_added": "45"
-              },
-              "edge": {
-                "version_added": null
-              },
-              "edge_mobile": {
-                "version_added": null
-              },
-              "firefox": {
-                "version_added": false
-              },
-              "firefox_android": {
-                "version_added": false
-              },
-              "ie": {
-                "version_added": false
-              },
-              "opera": {
-                "version_added": "32"
-              },
-              "opera_android": {
-                "version_added": "32"
-              },
-              "safari": {
-                "version_added": false
-              },
-              "safari_ios": {
-                "version_added": false
-              },
-              "samsunginternet_android": {
-                "version_added": "5.0"
-              },
-              "webview_android": {
-                "version_added": "45"
-              }
-            },
-            "status": {
-              "experimental": true,
-              "standard_track": true,
-              "deprecated": false
-            }
-          }
-        },
-        "badge": {
-          "__compat": {
-            "mdn_url": "https://developer.mozilla.org/docs/Web/API/ServiceWorkerRegistration/showNotification",
-            "support": {
-              "chrome": {
-                "version_added": "53"
-              },
-              "chrome_android": {
-                "version_added": "53"
-              },
-              "edge": {
-                "version_added": null
-              },
-              "edge_mobile": {
-                "version_added": null
-              },
-              "firefox": {
-                "version_added": false
-              },
-              "firefox_android": {
-                "version_added": false
-              },
-              "ie": {
-                "version_added": false
-              },
-              "opera": {
-                "version_added": "39"
-              },
-              "opera_android": {
-                "version_added": "39"
-              },
-              "safari": {
-                "version_added": false
-              },
-              "safari_ios": {
-                "version_added": false
-              },
-              "samsunginternet_android": {
-                "version_added": "6.0"
-              },
-              "webview_android": {
-                "version_added": "53"
-              }
-            },
-            "status": {
-              "experimental": true,
-              "standard_track": true,
-              "deprecated": false
-            }
-          }
-        },
-        "data": {
-          "__compat": {
-            "mdn_url": "https://developer.mozilla.org/docs/Web/API/ServiceWorkerRegistration/showNotification",
-            "support": {
-              "chrome": {
-                "version_added": "44"
-              },
-              "chrome_android": {
-                "version_added": "44"
-              },
-              "edge": {
-                "version_added": null
-              },
-              "edge_mobile": {
-                "version_added": null
-              },
-              "firefox": {
-                "version_added": false
-              },
-              "firefox_android": {
-                "version_added": false
-              },
-              "ie": {
-                "version_added": false
-              },
-              "opera": {
-                "version_added": "31"
-              },
-              "opera_android": {
-                "version_added": "31"
-              },
-              "safari": {
-                "version_added": false
-              },
-              "safari_ios": {
-                "version_added": false
-              },
-              "samsunginternet_android": {
-                "version_added": "4.0"
-              },
-              "webview_android": {
-                "version_added": "44"
-              }
-            },
-            "status": {
-              "experimental": true,
-              "standard_track": true,
-              "deprecated": false
-            }
-          }
-        },
-        "image": {
-          "__compat": {
-            "mdn_url": "https://developer.mozilla.org/docs/Web/API/ServiceWorkerRegistration/showNotification",
-            "support": {
-              "chrome": {
-                "version_added": "56"
-              },
-              "chrome_android": {
-                "version_added": "56"
-              },
-              "edge": {
-                "version_added": null
-              },
-              "edge_mobile": {
-                "version_added": null
-              },
-              "firefox": {
-                "version_added": false
-              },
-              "firefox_android": {
-                "version_added": false
-              },
-              "ie": {
-                "version_added": false
-              },
-              "opera": {
-                "version_added": "43"
-              },
-              "opera_android": {
-                "version_added": "43"
-              },
-              "safari": {
-                "version_added": false
-              },
-              "safari_ios": {
-                "version_added": false
-              },
-              "samsunginternet_android": {
-                "version_added": "6.0"
-              },
-              "webview_android": {
-                "version_added": "56"
-              }
-            },
-            "status": {
-              "experimental": true,
-              "standard_track": true,
-              "deprecated": false
-            }
-          }
-        },
-        "renotify": {
-          "__compat": {
-            "mdn_url": "https://developer.mozilla.org/docs/Web/API/ServiceWorkerRegistration/showNotification",
-            "support": {
-              "chrome": {
-                "version_added": "50"
-              },
-              "chrome_android": {
-                "version_added": "50"
-              },
-              "edge": {
-                "version_added": null
-              },
-              "edge_mobile": {
-                "version_added": null
-              },
-              "firefox": {
-                "version_added": false
-              },
-              "firefox_android": {
-                "version_added": false
-              },
-              "ie": {
-                "version_added": false
-              },
-              "opera": {
-                "version_added": "37"
-              },
-              "opera_android": {
-                "version_added": "37"
-              },
-              "safari": {
-                "version_added": false
-              },
-              "safari_ios": {
-                "version_added": false
-              },
-              "samsunginternet_android": {
-                "version_added": "5.0"
-              },
-              "webview_android": {
-                "version_added": "50"
-              }
-            },
-            "status": {
-              "experimental": true,
-              "standard_track": true,
-              "deprecated": false
-            }
-          }
-        },
-        "requireInteraction": {
-          "__compat": {
-            "mdn_url": "https://developer.mozilla.org/docs/Web/API/ServiceWorkerRegistration/showNotification",
-            "support": {
-              "chrome": {
-                "version_added": "47"
-              },
-              "chrome_android": {
-                "version_added": "47"
-              },
-              "edge": {
-                "version_added": null
-              },
-              "edge_mobile": {
-                "version_added": null
-              },
-              "firefox": {
-                "version_added": false
-              },
-              "firefox_android": {
-                "version_added": false
-              },
-              "ie": {
-                "version_added": false
-              },
-              "opera": {
-                "version_added": "34"
-              },
-              "opera_android": {
-                "version_added": "34"
-              },
-              "safari": {
-                "version_added": false
-              },
-              "safari_ios": {
-                "version_added": false
-              },
-              "samsunginternet_android": {
-                "version_added": "5.0"
-              },
-              "webview_android": {
-                "version_added": "47"
-              }
-            },
-            "status": {
-              "experimental": true,
-              "standard_track": true,
-              "deprecated": false
-            }
-          }
-        },
-        "vibrate": {
-          "__compat": {
-            "mdn_url": "https://developer.mozilla.org/docs/Web/API/ServiceWorkerRegistration/showNotification",
-            "support": {
-              "chrome": {
-                "version_added": "45"
-              },
-              "chrome_android": {
-                "version_added": "45"
-              },
-              "edge": {
-                "version_added": null
-              },
-              "edge_mobile": {
-                "version_added": null
-              },
-              "firefox": {
-                "version_added": false
-              },
-              "firefox_android": {
-                "version_added": false
-              },
-              "ie": {
-                "version_added": false
-              },
-              "opera": {
-                "version_added": "32"
-              },
-              "opera_android": {
-                "version_added": "32"
-              },
-              "safari": {
-                "version_added": false
-              },
-              "safari_ios": {
-                "version_added": false
-              },
-              "samsunginternet_android": {
-                "version_added": "5.0"
-              },
-              "webview_android": {
-                "version_added": "45"
-              }
-            },
-            "status": {
-              "experimental": true,
-              "standard_track": true,
-              "deprecated": false
-            }
-          }
-        }
-      },
-      "sync": {
-        "__compat": {
-          "mdn_url": "https://developer.mozilla.org/docs/Web/API/ServiceWorkerRegistration/sync",
-          "support": {
-            "chrome": {
-              "version_added": "49"
-            },
-            "chrome_android": {
-              "version_added": "49"
-            },
-            "edge": {
-              "version_added": null
-            },
-            "edge_mobile": {
-              "version_added": null
-            },
-            "firefox": {
-              "version_added": false
-            },
-            "firefox_android": {
-              "version_added": false
-            },
-            "ie": {
-              "version_added": false
-            },
-            "opera": {
-              "version_added": "36"
-            },
-            "opera_android": {
-              "version_added": "36"
-            },
-            "safari": {
-              "version_added": false
-            },
-            "safari_ios": {
-              "version_added": false
-            },
-            "samsunginternet_android": {
-              "version_added": "4.0"
-            },
-            "webview_android": {
-              "version_added": "49"
-            }
-          },
-          "status": {
-            "experimental": true,
-            "standard_track": true,
-            "deprecated": false
-          }
-        }
-      },
-      "unregister": {
-        "__compat": {
-          "mdn_url": "https://developer.mozilla.org/docs/Web/API/ServiceWorkerRegistration/unregister",
-          "support": {
-            "chrome": {
-              "version_added": "40"
-            },
-            "chrome_android": {
-              "version_added": "40"
+        }
+      },
+      "update": {
+        "__compat": {
+          "mdn_url": "https://developer.mozilla.org/docs/Web/API/ServiceWorkerRegistration/update",
+          "support": {
+            "chrome": {
+              "version_added": "45",
+              "notes": [
+                "Starting with Chrome 46, update() returns a promise that resolves with 'undefined' if the operation completed successfully or there was no update, and rejects if update failed. If the new worker ran but installation failed, the promise still resolves. Formerly, it raised an exception.",
+                "Before Chrome 48, this method always bypassed the browser cache. Starting with Chrome 48, it only bypasses the cache when the previous service worker check was more than twenty-four hours ago."
+              ]
+            },
+            "chrome_android": {
+              "version_added": "45",
+              "notes": [
+                "Starting with Chrome 46, update() returns a promise that resolves with 'undefined' if the operation completed successfully or there was no update, and rejects if update failed. If the new worker ran but installation failed, the promise still resolves. Formerly, it raised an exception.",
+                "Before Chrome 48, this method always bypassed the browser cache. Starting with Chrome 48, it only bypasses the cache when the previous service worker check was more than twenty-four hours ago."
+              ]
             },
             "edge": [
               {
@@ -1146,48 +1199,103 @@
               "version_added": false
             },
             "opera": {
-              "version_added": "27"
-            },
-            "opera_android": {
-              "version_added": "27"
-            },
-            "safari": {
-              "version_added": "11.1"
-            },
-            "safari_ios": {
-              "version_added": "11.1"
+              "version_added": "32",
+              "notes": [
+                "Starting with Opera 33, update() returns a promise that resolves with 'undefined' if the operation completed successfully or there was no update, and rejects if update failed. If the new worker ran but installation failed, the promise still resolves. Formerly, it raised an exception.",
+                "Before Opera 35, this method always bypassed the browser cache. Starting with Opera 35, it only bypasses the cache when the previous service worker check was more than twenty-four hours ago."
+              ]
+            },
+            "opera_android": {
+              "version_added": "32",
+              "notes": [
+                "Starting with Opera 33, update() returns a promise that resolves with 'undefined' if the operation completed successfully or there was no update, and rejects if update failed. If the new worker ran but installation failed, the promise still resolves. Formerly, it raised an exception.",
+                "Before Opera 35, this method always bypassed the browser cache. Starting with Opera 35, it only bypasses the cache when the previous service worker check was more than twenty-four hours ago."
+              ]
+            },
+            "safari": {
+              "version_added": "11.1"
+            },
+            "safari_ios": {
+              "version_added": false
             },
             "samsunginternet_android": {
               "version_added": "4.0"
             },
             "webview_android": {
-              "version_added": "40"
-            }
-          },
-          "status": {
-            "experimental": true,
-            "standard_track": true,
-            "deprecated": false
-          }
-        }
-      },
-      "update": {
-        "__compat": {
-          "mdn_url": "https://developer.mozilla.org/docs/Web/API/ServiceWorkerRegistration/update",
-          "support": {
-            "chrome": {
               "version_added": "45",
               "notes": [
                 "Starting with Chrome 46, update() returns a promise that resolves with 'undefined' if the operation completed successfully or there was no update, and rejects if update failed. If the new worker ran but installation failed, the promise still resolves. Formerly, it raised an exception.",
                 "Before Chrome 48, this method always bypassed the browser cache. Starting with Chrome 48, it only bypasses the cache when the previous service worker check was more than twenty-four hours ago."
               ]
-            },
-            "chrome_android": {
-              "version_added": "45",
-              "notes": [
-                "Starting with Chrome 46, update() returns a promise that resolves with 'undefined' if the operation completed successfully or there was no update, and rejects if update failed. If the new worker ran but installation failed, the promise still resolves. Formerly, it raised an exception.",
-                "Before Chrome 48, this method always bypassed the browser cache. Starting with Chrome 48, it only bypasses the cache when the previous service worker check was more than twenty-four hours ago."
-              ]
+            }
+          },
+          "status": {
+            "experimental": true,
+            "standard_track": true,
+            "deprecated": false
+          }
+        }
+      },
+      "updateViaCache": {
+        "__compat": {
+          "mdn_url": "https://developer.mozilla.org/docs/Web/API/ServiceWorkerRegistration/updateViaCache",
+          "support": {
+            "chrome": {
+              "version_added": "68"
+            },
+            "chrome_android": {
+              "version_added": "68"
+            },
+            "edge": {
+              "version_added": "18"
+            },
+            "edge_mobile": {
+              "version_added": null
+            },
+            "firefox": {
+              "version_added": "57"
+            },
+            "firefox_android": {
+              "version_added": "57"
+            },
+            "ie": {
+              "version_added": null
+            },
+            "opera": {
+              "version_added": null
+            },
+            "opera_android": {
+              "version_added": null
+            },
+            "safari": {
+              "version_added": "11.1"
+            },
+            "safari_ios": {
+              "version_added": null
+            },
+            "samsunginternet_android": {
+              "version_added": null
+            },
+            "webview_android": {
+              "version_added": "68"
+            }
+          },
+          "status": {
+            "experimental": false,
+            "standard_track": true,
+            "deprecated": false
+          }
+        }
+      },
+      "waiting": {
+        "__compat": {
+          "mdn_url": "https://developer.mozilla.org/docs/Web/API/ServiceWorkerRegistration/waiting",
+          "support": {
+            "chrome": {
+              "version_added": "40"
+            },
+            "chrome_android": {
+              "version_added": "40"
             },
             "edge": [
               {
@@ -1217,132 +1325,6 @@
               "version_added": false
             },
             "opera": {
-              "version_added": "32",
-              "notes": [
-                "Starting with Opera 33, update() returns a promise that resolves with 'undefined' if the operation completed successfully or there was no update, and rejects if update failed. If the new worker ran but installation failed, the promise still resolves. Formerly, it raised an exception.",
-                "Before Opera 35, this method always bypassed the browser cache. Starting with Opera 35, it only bypasses the cache when the previous service worker check was more than twenty-four hours ago."
-              ]
-            },
-            "opera_android": {
-              "version_added": "32",
-              "notes": [
-                "Starting with Opera 33, update() returns a promise that resolves with 'undefined' if the operation completed successfully or there was no update, and rejects if update failed. If the new worker ran but installation failed, the promise still resolves. Formerly, it raised an exception.",
-                "Before Opera 35, this method always bypassed the browser cache. Starting with Opera 35, it only bypasses the cache when the previous service worker check was more than twenty-four hours ago."
-              ]
-            },
-            "safari": {
-              "version_added": "11.1"
-            },
-            "safari_ios": {
-              "version_added": false
-            },
-            "samsunginternet_android": {
-              "version_added": "4.0"
-            },
-            "webview_android": {
-              "version_added": "45",
-              "notes": [
-                "Starting with Chrome 46, update() returns a promise that resolves with 'undefined' if the operation completed successfully or there was no update, and rejects if update failed. If the new worker ran but installation failed, the promise still resolves. Formerly, it raised an exception.",
-                "Before Chrome 48, this method always bypassed the browser cache. Starting with Chrome 48, it only bypasses the cache when the previous service worker check was more than twenty-four hours ago."
-              ]
-            }
-          },
-          "status": {
-            "experimental": true,
-            "standard_track": true,
-            "deprecated": false
-          }
-        }
-      },
-      "updateViaCache": {
-        "__compat": {
-          "mdn_url": "https://developer.mozilla.org/docs/Web/API/ServiceWorkerRegistration/updateViaCache",
-          "support": {
-            "chrome": {
-              "version_added": "68"
-            },
-            "chrome_android": {
-              "version_added": "68"
-            },
-            "edge": {
-              "version_added": "18"
-            },
-            "edge_mobile": {
-              "version_added": null
-            },
-            "firefox": {
-              "version_added": "57"
-            },
-            "firefox_android": {
-              "version_added": "57"
-            },
-            "ie": {
-              "version_added": null
-            },
-            "opera": {
-              "version_added": null
-            },
-            "opera_android": {
-              "version_added": null
-            },
-            "safari": {
-              "version_added": "11.1"
-            },
-            "safari_ios": {
-              "version_added": null
-            },
-            "samsunginternet_android": {
-              "version_added": null
-            },
-            "webview_android": {
-              "version_added": "68"
-            }
-          },
-          "status": {
-            "experimental": false,
-            "standard_track": true,
-            "deprecated": false
-          }
-        }
-      },
-      "waiting": {
-        "__compat": {
-          "mdn_url": "https://developer.mozilla.org/docs/Web/API/ServiceWorkerRegistration/waiting",
-          "support": {
-            "chrome": {
-              "version_added": "40"
-            },
-            "chrome_android": {
-              "version_added": "40"
-            },
-            "edge": [
-              {
-                "version_added": "17"
-              },
-              {
-                "version_added": "16",
-                "flags": [
-                  {
-                    "type": "preference",
-                    "name": "Enable service workers"
-                  }
-                ]
-              }
-            ],
-            "edge_mobile": {
-              "version_added": null
-            },
-            "firefox": {
-              "version_added": "44",
-              "notes": "Service workers (and Push) have been disabled in the Firefox 45 and 52 Extended Support Releases (ESR)."
-            },
-            "firefox_android": {
-              "version_added": "44"
-            },
-            "ie": {
-              "version_added": false
-            },
-            "opera": {
               "version_added": "27"
             },
             "opera_android": {
