--- conflicted
+++ resolved
@@ -4,20 +4,9 @@
 const ora = require('ora');
 const yargs = require('yargs');
 const chalk = require('chalk');
-<<<<<<< HEAD
-const testStyle = require('./test-style');
-const testSchema = require('./test-schema');
-const testVersions = require('./test-versions');
-const testRealValues = require('./test-real-values');
-const testBrowsers = require('./test-browsers');
-const testPrefix = require('./test-prefix');
-const testHTML = require('./test-html');
-
-/** Used to check if the process is running in a CI environment. */
-const IS_CI = process.env.CI && String(process.env.CI).toLowerCase() === 'true';
-=======
 const {
   testBrowsers,
+  testHTML,
   testPrefix,
   testRealValues,
   testStyle,
@@ -26,7 +15,6 @@
 } = require('./linter/index.js');
 const { IS_CI } = require('./utils.js')
 const testCompareFeatures = require('./test-compare-features');
->>>>>>> 68ef933d
 
 /** @type {Map<string, string>} */
 const filesWithErrors = new Map();
